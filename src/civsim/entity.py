"""Entity definitions with needs, traits, and basic behaviours."""

from __future__ import annotations

import random
from dataclasses import dataclass, field
from typing import Dict, Optional, Set, Tuple

from .world import World, Resource, Tile
<<<<<<< HEAD
from .actions import (
    Action,
    GatherAction,
    MoveAction,
    MoveToAction,
    RestAction,
    ConsumeAction,
)
=======
from .actions import Action, GatherAction, MoveAction, MoveToAction, RestAction
>>>>>>> 5b72d745


@dataclass
class Needs:
    """Container for mutable entity needs."""

    max_health: int = 100
    health: int = 100
    hunger: int = 0
    thirst: int = 0
    energy: int = 100
    morale: int = 50
    loneliness: int = 0
    injuries: int = 0


@dataclass
class Traits:
    """Base attributes that influence entity behaviour."""

    strength: int = 5
    agility: int = 5
    intelligence: int = 5
    perception: int = 2
    curiosity: float = 0.5
    sociability: float = 0.5


@dataclass
class ReproductionRules:
    """Thresholds controlling when entities may reproduce."""

    min_age: int = 18
    energy_min: int = 70
    hunger_max: int = 5
    thirst_max: int = 5
    health_min: int = 80
    injury_max: int = 0
    cooldown: int = 10


@dataclass
class Inventory:
    """Mapping of resources held by an entity."""

    items: Dict[Resource, int] = field(default_factory=dict)

    def add(self, resource: Resource, amount: int = 1) -> None:
        """Add the given resource amount to the inventory."""

        self.items[resource] = self.items.get(resource, 0) + amount

    def __str__(self) -> str:  # pragma: no cover - string format
        return (
            ", ".join(f"{res.name}: {qty}" for res, qty in self.items.items())
            or "empty"
        )


@dataclass
class Entity:
    """A basic entity living in the world with simple needs."""

    id: int
    x: int
    y: int
    needs: Needs = field(default_factory=Needs)
    traits: Traits = field(default_factory=Traits)
    age: int = 0
    max_age: int = 100
    inventory: Inventory = field(default_factory=Inventory)
    memory: Set[Tuple[int, int]] = field(default_factory=set)
    relationships: Dict[int, str] = field(default_factory=dict)
    last_reproduced: int = -9999
    current_action: Optional[Action] = None

    def perceive(self, world: World) -> None:
        """Add visible tiles to memory based on perception range."""

        r = self.traits.perception
        for dy in range(-r, r + 1):
            for dx in range(-r, r + 1):
                x, y = self.x + dx, self.y + dy
                if world.in_bounds(x, y):
                    self.memory.add((x, y))

    def move(
        self,
        dx: int,
        dy: int,
        world: World,
        occupied: Set[Tuple[int, int]] | None = None,
    ) -> bool:
        """Move the entity by the given delta if the target is free."""

        if occupied is None:
            occupied = set()

        nx, ny = self.x + dx, self.y + dy
        if (
            world.in_bounds(nx, ny)
            and (nx, ny) not in occupied
            and world.get_tile(nx, ny).walkable
        ):
            self.x, self.y = nx, ny
            return True
        return False

    def remembered_tile_with_resource(
        self, world: World, resource: Resource
    ) -> Tuple[int, int] | None:
        """Return coordinates of a remembered tile containing the resource."""

        for x, y in sorted(self.memory):
            if not world.in_bounds(x, y):
                continue
            tile = world.get_tile(x, y)
            if resource in tile.resources:
                return x, y
        return None

    def remembered_adjacent_tile_for_resource(
        self, world: World, resource: Resource
    ) -> Tuple[int, int] | None:
        """Return a walkable tile adjacent to a remembered resource."""

        for x, y in self.memory:
            if not world.in_bounds(x, y):
                continue
            tile = world.get_tile(x, y)
            if resource not in tile.resources:
                continue
            for dx, dy in ((1, 0), (-1, 0), (0, 1), (0, -1)):
                nx, ny = x + dx, y + dy
                if world.in_bounds(nx, ny) and world.get_tile(nx, ny).walkable:
                    return nx, ny
        return None

    def gather(self, world: World) -> None:
        """Gather a resource from an adjacent non-walkable tile."""

        sources: list[Tuple[Tile, Tuple[int, int]]] = []
        for dx, dy in ((1, 0), (-1, 0), (0, 1), (0, -1)):
            nx, ny = self.x + dx, self.y + dy
            if not world.in_bounds(nx, ny):
                continue
            t = world.get_tile(nx, ny)
            if t.resources:
                sources.append((t, (nx, ny)))
        if not sources:
            return

        tile, _ = random.choice(sources)
        res = random.choice(list(tile.resources.keys()))
        tile.resources[res] -= 1
        if tile.resources[res] <= 0:
            del tile.resources[res]
            tile.walkable = True
<<<<<<< HEAD
            if res is Resource.BERRY_BUSH:
                tile.regrow[Resource.BERRY_BUSH] = 100
        if res is Resource.BERRY_BUSH:
            self.inventory.add(Resource.BERRIES)
        elif res is Resource.ANIMAL:
            self.inventory.add(Resource.MEAT)
        else:
            self.inventory.add(res)
=======
        self.inventory.add(res)
>>>>>>> 5b72d745
        if self.needs.hunger > 0:
            self.needs.hunger = max(0, self.needs.hunger - 1)
        if self.needs.thirst > 0:
            self.needs.thirst = max(0, self.needs.thirst - 1)

    def consume(self, resource: Resource) -> None:
        """Consume a resource from the inventory."""

        if self.inventory.items.get(resource, 0) <= 0:
            return
        self.inventory.items[resource] -= 1
        if self.inventory.items[resource] <= 0:
            del self.inventory.items[resource]

        if resource is Resource.WATER:
            self.needs.thirst = max(0, self.needs.thirst - 5)
        elif resource is Resource.BERRIES:
            self.needs.hunger = max(0, self.needs.hunger - 3)
        elif resource is Resource.MEAT:
            self.needs.hunger = max(0, self.needs.hunger - 7)

    def rest(self) -> None:
        """Recover energy while increasing hunger and thirst."""

        self.needs.energy = min(100, self.needs.energy + 20)
        self.needs.hunger += 1
        self.needs.thirst += 1
        self.needs.morale = min(100, self.needs.morale + 1)

    def add_relationship(self, other: "Entity", kind: str) -> None:
        """Record a relationship with another entity."""

        self.relationships[other.id] = kind

    def plan_action(self, world: World) -> Action:
        """Select the next action based on needs and memory."""

        if self.needs.energy <= 20:
            return RestAction()

<<<<<<< HEAD
        if self.needs.health < 30:
            if (
                self.needs.thirst > 5
                and self.inventory.items.get(Resource.WATER, 0) > 0
            ):
                return ConsumeAction(Resource.WATER)
            for food in (Resource.MEAT, Resource.BERRIES):
                if self.needs.hunger > 5 and self.inventory.items.get(food, 0) > 0:
                    return ConsumeAction(food)

        if self.needs.thirst >= 12 and self.inventory.items.get(Resource.WATER, 0) > 0:
            return ConsumeAction(Resource.WATER)
        if self.needs.hunger >= 12:
            for food in (Resource.MEAT, Resource.BERRIES):
                if self.inventory.items.get(food, 0) > 0:
                    return ConsumeAction(food)

=======
>>>>>>> 5b72d745
        directions = [(1, 0), (-1, 0), (0, 1), (0, -1)]
        for dx, dy in directions:
            nx, ny = self.x + dx, self.y + dy
            if world.in_bounds(nx, ny) and world.get_tile(nx, ny).resources:
                return GatherAction()

<<<<<<< HEAD
        if self.needs.thirst >= 8:
            loc = self.remembered_adjacent_tile_for_resource(world, Resource.WATER)
            if loc:
                return MoveToAction(target=loc)

        if self.needs.hunger >= 8:
            for res in (Resource.ANIMAL, Resource.BERRY_BUSH):
                loc = self.remembered_adjacent_tile_for_resource(world, res)
                if loc:
                    return MoveToAction(target=loc)

=======
        if self.needs.hunger >= 10:
            loc = self.remembered_adjacent_tile_for_resource(world, Resource.FOOD)
            if loc:
                return MoveToAction(target=loc)

>>>>>>> 5b72d745
        if self.needs.loneliness >= 8:
            dx, dy = random.choice(directions)
            return MoveAction(dx, dy)

        dx, dy = random.choice(directions)
        return MoveAction(dx, dy)

    def can_reproduce(
        self,
        rules: ReproductionRules | None = None,
        current_tick: int = 0,
    ) -> bool:
        """Return True if the entity satisfies the given reproduction rules."""

        if rules is None:
            rules = ReproductionRules()

        if current_tick - self.last_reproduced < rules.cooldown:
            return False

        return (
            self.age >= rules.min_age
            and self.needs.energy >= rules.energy_min
            and self.needs.hunger <= rules.hunger_max
            and self.needs.thirst <= rules.thirst_max
            and self.needs.health >= rules.health_min
            and self.needs.injuries <= rules.injury_max
        )

    def reproduce_with(
        self, partner: "Entity", child_id: int, current_tick: int
    ) -> "Entity":
        """Return a new entity representing offspring with the partner."""

        child_traits = Traits(
            strength=(self.traits.strength + partner.traits.strength) // 2,
            agility=(self.traits.agility + partner.traits.agility) // 2,
            intelligence=(self.traits.intelligence + partner.traits.intelligence) // 2,
            perception=(self.traits.perception + partner.traits.perception) // 2,
            curiosity=(self.traits.curiosity + partner.traits.curiosity) / 2,
            sociability=(self.traits.sociability + partner.traits.sociability) / 2,
        )
        self.needs.energy -= 20
        partner.needs.energy -= 20
        child = Entity(id=child_id, x=self.x, y=self.y, traits=child_traits)
        self.last_reproduced = current_tick
        partner.last_reproduced = current_tick
        self.relationships[child_id] = "family"
        partner.relationships[child_id] = "family"
        child.relationships[self.id] = "parent"
        child.relationships[partner.id] = "parent"
        return child

    def take_turn(
        self, world: World, occupied: Set[Tuple[int, int]] | None = None
    ) -> None:
        """Update needs, decide on an action, and perform it."""

        if occupied is None:
            occupied = set()

        self.age += 1
        self.needs.hunger += 1
        self.needs.thirst += 1
        self.needs.energy -= 1
        directions = [(1, 0), (-1, 0), (0, 1), (0, -1)]
        if any((self.x + dx, self.y + dy) in occupied for dx, dy in directions):
            self.needs.loneliness = max(0, self.needs.loneliness - 2)
        else:
            self.needs.loneliness += 1

        regen = 0
        if self.needs.hunger <= 5 or self.needs.thirst <= 5:
            regen += 1
        if self.needs.hunger <= 5 and self.needs.thirst <= 5:
            regen += 1
        if regen:
            self.needs.health = min(self.needs.max_health, self.needs.health + regen)
        directions = [(1, 0), (-1, 0), (0, 1), (0, -1)]
        if any((self.x + dx, self.y + dy) in occupied for dx, dy in directions):
            self.needs.loneliness = max(0, self.needs.loneliness - 2)
        else:
            self.needs.loneliness += 1

        self.memory.add((self.x, self.y))
        self.perceive(world)

        if self.needs.hunger >= 20 or self.needs.thirst >= 20:
            self.needs.health = max(0, self.needs.health - 5)
            self.needs.injuries += 1

        if (
            self.needs.hunger > 10
            or self.needs.thirst > 10
            or self.needs.loneliness > 5
        ):
            self.needs.morale = max(0, self.needs.morale - 1)
        else:
            self.needs.morale = min(100, self.needs.morale + 1)

        if self.age >= self.max_age:
            self.needs.health = 0

        if self.current_action is None or self.current_action.finished:
            self.current_action = self.plan_action(world)
            self.current_action.start(self, world)

        self.current_action.step(self, world, occupied)
        self.memory.add((self.x, self.y))
        self.perceive(world)<|MERGE_RESOLUTION|>--- conflicted
+++ resolved
@@ -7,7 +7,6 @@
 from typing import Dict, Optional, Set, Tuple
 
 from .world import World, Resource, Tile
-<<<<<<< HEAD
 from .actions import (
     Action,
     GatherAction,
@@ -16,9 +15,6 @@
     RestAction,
     ConsumeAction,
 )
-=======
-from .actions import Action, GatherAction, MoveAction, MoveToAction, RestAction
->>>>>>> 5b72d745
 
 
 @dataclass
@@ -177,7 +173,6 @@
         if tile.resources[res] <= 0:
             del tile.resources[res]
             tile.walkable = True
-<<<<<<< HEAD
             if res is Resource.BERRY_BUSH:
                 tile.regrow[Resource.BERRY_BUSH] = 100
         if res is Resource.BERRY_BUSH:
@@ -186,9 +181,6 @@
             self.inventory.add(Resource.MEAT)
         else:
             self.inventory.add(res)
-=======
-        self.inventory.add(res)
->>>>>>> 5b72d745
         if self.needs.hunger > 0:
             self.needs.hunger = max(0, self.needs.hunger - 1)
         if self.needs.thirst > 0:
@@ -229,7 +221,6 @@
         if self.needs.energy <= 20:
             return RestAction()
 
-<<<<<<< HEAD
         if self.needs.health < 30:
             if (
                 self.needs.thirst > 5
@@ -247,15 +238,12 @@
                 if self.inventory.items.get(food, 0) > 0:
                     return ConsumeAction(food)
 
-=======
->>>>>>> 5b72d745
         directions = [(1, 0), (-1, 0), (0, 1), (0, -1)]
         for dx, dy in directions:
             nx, ny = self.x + dx, self.y + dy
             if world.in_bounds(nx, ny) and world.get_tile(nx, ny).resources:
                 return GatherAction()
 
-<<<<<<< HEAD
         if self.needs.thirst >= 8:
             loc = self.remembered_adjacent_tile_for_resource(world, Resource.WATER)
             if loc:
@@ -267,13 +255,6 @@
                 if loc:
                     return MoveToAction(target=loc)
 
-=======
-        if self.needs.hunger >= 10:
-            loc = self.remembered_adjacent_tile_for_resource(world, Resource.FOOD)
-            if loc:
-                return MoveToAction(target=loc)
-
->>>>>>> 5b72d745
         if self.needs.loneliness >= 8:
             dx, dy = random.choice(directions)
             return MoveAction(dx, dy)
